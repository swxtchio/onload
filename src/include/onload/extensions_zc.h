/* SPDX-License-Identifier: GPL-2.0 OR BSD-2-Clause */
/* X-SPDX-Copyright-Text: (c) Copyright 2011-2020 Xilinx, Inc. */
/**************************************************************************\
*//*! \file
** <L5_PRIVATE L5_HEADER >
** \author  kjm
**  \brief  Onload zero-copy API
**   \date  2011/05/31
**    \cop  (c) Solarflare Communications Ltd.
** </L5_PRIVATE>
*//*
\**************************************************************************/

#ifndef __ONLOAD_ZC_H__
#define __ONLOAD_ZC_H__

#include <sys/uio.h>    // for struct iovec
#include <sys/socket.h> // for struct msghdr
#include <stdint.h>

#include <etherfabric/ef_vi.h>

#ifdef __cplusplus
extern "C" {
#endif

/* TODO :
 *  - Zero-copy UDP-TX
 *  - allow application to signal that fd table checks aren't necessary
 *  - forwarding: zero-copy receive into a buffer, app can then do a
 *    zero-copy send on the same buffer.
 */
 

/******************************************************************************
 * Data structures
 ******************************************************************************/

/* Opaque pointer to the zc buffer metadata */
struct oo_zc_buf;
typedef struct oo_zc_buf* onload_zc_handle;

#define ONLOAD_ZC_HANDLE_NONZC ((onload_zc_handle)(uintptr_t)(-1))

/* A zc_iovec describes a single buffer */
struct onload_zc_iovec {
  union {
    void* iov_base;        /* Address within buffer */
    uint64_t iov_ptr;      /* 'buf' may refer to an external address space */
  };

#if __BYTE_ORDER__ == __ORDER_LITTLE_ENDIAN__
  uint64_t iov_len:48;      /* Length of data */
  uint64_t iov_flags:16;    /* unused */
#elif __BYTE_ORDER__ == __ORDER_BIG_ENDIAN__
  uint64_t iov_flags:16;    /* unused */
  uint64_t iov_len:48;      /* Length of data */
#else
#define endianess not recognized
#endif

  onload_zc_handle buf;    /* Corresponding (opaque) buffer handle or
                              ONLOAD_ZC_HANDLE_NONZC */
<<<<<<< HEAD

  /* When using EF_TCP_OFFLOAD, these flags can be set on an onload_zc_iovec
   * passed to onload_zc_send. They instruct the offload engine to calculate
   * and inject a CRC into an outgoing packet.
   *
   * The ONLOAD_ZC_SEND_FLAG_ACCUM_CRC flag indicates that the iovec's
   * payload should contribute to the CRC. It can be specified on multiple
   * iovecs to arrange for a CRC covering multiple regions of payload.
   *
   * The ONLOAD_ZC_SEND_FLAG_INSERT_CRC flag indicates that the calculated
   * CRC should be placed at the end of the iov's payload, replacing the
   * last 4 bytes.
   *
   * Once an INSERT flag has been seen on a connection, a subsequent ACCUM
   * flag will start a new CRC.
   *
   * These flags must not be set if EF_TCP_OFFLOAD is not set, or is set
   * to a mode that does not support TX CRC offload.
   */
  #define ONLOAD_ZC_SEND_FLAG_ACCUM_CRC       0x1
  #define ONLOAD_ZC_SEND_FLAG_INSERT_CRC      0x2

  /* Flags in the ONLOAD_ZC_RECV_FLAG_OFFLOAD_RESERVED set are reserved for use
   * by zero-copy offload implementations.  The 'hlrx' high-level receive API
   * is a convenient mechanism for consuming such flags. */
  #define ONLOAD_ZC_RECV_FLAG_OFFLOAD_RESERVED   0xff000000u

  unsigned iov_flags;      /* Flags */
  int rx_memreg_idx;       /* Index into the array returned from
                              onload_zc_query_rx_memregs() of the region
                              containing 'buf'. Populated by the recv
                              functions */
=======
>>>>>>> eac72827
  union {
    void* app_cookie;      /* Arbitrary data passed back to the application
                              after send completion through the MSG_ERRQUEUE */
    ef_addrspace addr_space; /* Populated by onload_zc_query_rx_memregs and the
                                recv functions */
  };
};

/* A msg describes an array of iovecs that make up a datagram */
struct onload_zc_msg {
  struct onload_zc_iovec* iov; /* Array of buffers, len zc_msg.msghdr.msg_iovlen */
  struct msghdr msghdr;        /* Message metadata */
};

/* An mmsg describes a message, the socket, and its result such that
 * many can be sent in one go.
 */
struct onload_zc_mmsg {
  struct onload_zc_msg msg;    /* Message */
  int rc;                      /* Result of send/recv operation */
  int fd;                      /* socket to send on */
};


/******************************************************************************
 * Buffer management
 ******************************************************************************/

enum onload_zc_buffer_type_flags {
  ONLOAD_ZC_BUFFER_HDR_NONE = 0x0,
  ONLOAD_ZC_BUFFER_HDR_UDP = 0x1,
  ONLOAD_ZC_BUFFER_HDR_TCP = 0x2,
};

/* onload_zc_alloc_buffers will allocate 1 or more buffers and return
 * details in the supplied iovecs array.
 * 
 * fd needed to indicate stack that these buffers will be used on.
 * The buffers can be used on any socket that shares the same stack as
 * the allocating fd.
 * 
 * flags can be used to indicate what type of socket this buffer will
 * be used on.  This allows space for the relevant headers to be
 * reserved resulting in more efficient sends. With no space reserved
 * (flags=0) headers will be inserted as necessary by onload with a
 * separate buffer; this is also true if insufficient space is
 * reserved (e.g. requested UDP, but actually used for TCP).
 *
 * Returns zero on success, or <0 to indicate an error
 *
 * These functions can only be used with accelerated sockets (those
 * being handled by Onload).  If a socket has been handed over to the
 * kernel stack (e.g. because it has been bound to an address that is
 * not routed over a SFC interface) it will return -ESOCKTNOSUPPORT
 */

extern int onload_zc_alloc_buffers(int fd, struct onload_zc_iovec* iovecs,
                                   int iovecs_len, 
                                   enum onload_zc_buffer_type_flags flags);

/* onload_zc_release_buffers will release 1 or more previously
 * allocated buffers supplied in the bufs array.
 * 
 * This can also be used to free buffers retained by setting
 * ONLOAD_ZC_KEEP in a receive callback.  Only the first buffer from
 * each received datagram needs to be freed this way; the rest are
 * freed automatically as they are internally chained from the first.
 *
 * Returns zero on success, or <0 to indicate an error
 */

extern int onload_zc_release_buffers(int fd, onload_zc_handle* bufs, 
                                     int bufs_len);

/* 
 * TODO buffer re-use:
 *  - recv then send, care needed as can cross stacks
 *  - send same buffer multiple times, care needed as state could change
 */


/******************************************************************************
 * Zero-copy send/receive
 ******************************************************************************/

/* onload_zc_recv will call the supplied callback for each message
 * received. On onload_zc_recv_args should have the following fields
 * set:
 * 
 *  - cb set to the callback function pointer
 *  - user_ptr set to point to application state; this is not touched
 *  by onload
 *  - msg.msghdr.msg_control set to an appropriate buffer (if required)
 *  - msg.msghdr.msg_controllen let to length of msg_control
 *  - msg.msghdr.msg_name & msg_namelen set as you would for recvmsg
 *  - flags set to indicate behavior (e.g. ONLOAD_MSG_DONTWAIT)
 *
 * Onload makes only limited checks for validity on the arguments
 * passed in, so care should be taken to ensure they are correct.
 * Cases such as NULL args pointer, etc. may result in incorrect
 * application behaviour.
 *
 * The supplied onload_zc_recv_args structure is passed through to
 * the callback every time the callback is called.
 *
 * Before calling the callback onload will fill in the args.msg.iov
 * with details of the received data, and args.msg.msghdr with the
 * relevant metadata.  args.msg.msghdr.msg_iov is not set by onload
 * and should not be used.
 *
 * When called, the callback should deal with the received data
 * (stored in onload_zc_recv_args.msg.iov) and can indicate the
 * following by setting flags on its return code:
 *
 * - onload should stop processing this set of messages and return
 * from onload_zc_recv() (rc & ONLOAD_ZC_TERMINATE).  - onload should
 * transfer ownership of the buffer(s) to the application, as the
 * application wishes to keep them for now and will release or reuse
 * them later (rc & ONLOAD_ZC_KEEP).  See onload_zc_release_buffers().
 * Use of ONLOAD_ZC_KEEP with MSG_PEEK is forbidden, due to the
 * ambiguous packet buffer ownership that it implies.
 *
 * The iov passed to the callback may have multiple elements. In this
 * case they are all fragments of the same packet, so when ONLOAD_ZC_KEEP
 * is used the application must pass only the first (iov[0].buf) to
 * onload_zc_release_buffers().
 *
 * As the return code is flags-based the application is free to set
 * any combination of these.  If no flags are set onload will continue
 * to process the next message and ownership of the buffer(s) remains
 * with onload.
 * 
 * The callback can access valid cmsg data (if requested by setting
 * socket options and providing a msg_control buffer in the
 * onload_zc_recv_args) in the onload_zc_recv_args.msghdr structure.
 * 
 * args.flags can take ONLOAD_MSG_DONTWAIT to indicate that the call
 * shouldn't block.
 *
 * For UDP, there are two options for handling data received via the
 * kernel rather than through Onload:
 * 1) Set ONLOAD_MSG_RECV_OS_INLINE in args.flags.  This will result
 * in Onload copying kernel data into oo_zc_bufs and delivering it to
 * the callback as if it had been received via Onload.
 * 2) Do not set ONLOAD_MSG_RECV_OS_INLINE in args.flags.  This will
 * result in Onload return -ENOTEMPTY from the call to
 * onload_zc_recv() if kernel traffic is present.  The caller can then
 * use onload_recvmsg_kernel() to access the kernel traffic.
 *
 * TCP urgent data is not supported by this API. Applications using
 * protocols which may include urgent data should use standard recv
 * calls.
 *
 * The callbacks are called in the same context that invoked
 * onload_zc_recv().
 * 
 * The callback's flags field will be set to ONLOAD_ZC_MSG_SHARED if
 * the msg is shared with other sockets and the caller should take
 * care not to modify the contents of the iovec.
 *
 * Timeouts are handled by setting the socket SO_RCVTIMEO value.
 * 
 * Returns 0 success or <0 to indicate an error.
 *
 * This function can only be used with accelerated sockets (those
 * being handled by Onload).  If a socket has been handed over to the
 * kernel stack (e.g. because it has been bound to an address that is
 * not routed over a SFC interface) it will return -ESOCKTNOSUPPORT
 */

enum onload_zc_callback_rc {
  ONLOAD_ZC_CONTINUE  = 0x0,
  ONLOAD_ZC_TERMINATE = 0x1,
  ONLOAD_ZC_KEEP      = 0x2, /* Receive callback only */
  ONLOAD_ZC_MODIFIED  = 0x4, /* Filter callback only */
};

/* Flags that can be set in onload_zc_recv_args.flags */
/* The value 0x40000000 overlaps with MSG_CMSG_CLOEXEC, so we're free to
 * subvert it because it can never be meaningful on UDP or TCP */
#define ONLOAD_MSG_RECV_OS_INLINE 0x40000000
#define ONLOAD_MSG_DONTWAIT MSG_DONTWAIT

/* Mask for supported onload_zc_recv_args.flags */
#define ONLOAD_ZC_RECV_FLAGS_MASK (ONLOAD_MSG_DONTWAIT | \
                                   ONLOAD_MSG_RECV_OS_INLINE)

/* Subset of onload_zc_recv_args.flags that are passed through to the
 * kernel when handling non-onloaded datagrams
 */
#define ONLOAD_ZC_RECV_FLAGS_PTHRU_MASK (ONLOAD_MSG_DONTWAIT)

/* Flags that can be set in the callback flags argument
 * 
 * If set then this buffer may be shared with other sockets and the
 * caller should take care not to modify the contents of the iovec
 */
#define ONLOAD_ZC_MSG_SHARED 0x1
#define ONLOAD_ZC_END_OF_BURST 0x2

struct onload_zc_recv_args;

typedef enum onload_zc_callback_rc 
(*onload_zc_recv_callback)(struct onload_zc_recv_args *args, int flags);

struct onload_zc_recv_args {
  struct onload_zc_msg msg;
  onload_zc_recv_callback cb;
  void* user_ptr;
  int flags;
};


extern int onload_zc_recv(int fd, struct onload_zc_recv_args *args);


/* Use onload_recvmsg_kernel() to access packets delivered by
 * kernel/OS rather than Onload, when onload_zc_recv() returns
 * -ENOTEMPTY
 */
extern int onload_recvmsg_kernel(int fd, struct msghdr *msg, int flags);


/* onload_zc_send will send each of the messages supplied in the msgs
 * array using the fd from struct onload_zc_mmsg.  Each message
 * consists of an array of buffers (msgs[i].msg.iov[j].iov_base,
 * buffer length msgs[i].msg.iov[j].iov_len), and the array is of
 * length msgs[i].msg.msghdr.msg_iovlen.  For UDP this array is sent
 * as a single datagram.
 *
 * ONLOAD_ZC_HANDLE_NONZC is not currently supported by this function.
 *
 * Onload makes only limited checks for validity on the arguments
 * passed in, so care should be taken to ensure they are correct.
 * Cases such as NULL msgs pointer, zero mlen, or zero iov_len,
 * etc. may result in incorrect application behaviour.
 *
 * TODO flags can take a value that indicates that the send path
 * should be exercised to keep it warm, but no data actually sent.  In
 * this case the application retains ownership of the buffers.
 * 
 * Returns number of messages processed, with the status (e.g. bytes
 * sent or error) of each processed message stored in msgs[i].rc
 * Caller should check each valid msgs[i].rc and compare to expected
 * number of bytes to check how much has been done.
 *
 * For any buffer successfully sent which was allocated by
 * onload_zc_alloc_buffers(), ownership of the corresponding
 * onload_zc_handle buffer is transferred to Onload and it must not be
 * subsequently used by the application.  For any messages that are
 * not sent (e.g. due to error) ownership of the buffers remains with
 * the application and it must either re-use or free them.
 *
 * This function can only be used with accelerated sockets (those
 * being handled by Onload).  If a socket has been handed over to the
 * kernel stack (e.g. because it has been bound to an address that is
 * not routed over a SFC interface) it will set msgs.rc to
 * -ESOCKTNOSUPPORT
 *
 * This function copies behaviour of normal send() functions when possible,
 * which includes sleep in case when the TCP socket has not established
 * connection yet.
 */

#define ONLOAD_MSG_DONTWAIT MSG_DONTWAIT
#define ONLOAD_MSG_MORE MSG_MORE
#define ONLOAD_MSG_NOSIGNAL MSG_NOSIGNAL

/* Mask for supported flags */
#define ONLOAD_ZC_SEND_FLAGS_MASK (ONLOAD_MSG_MORE | ONLOAD_MSG_NOSIGNAL | \
                                   ONLOAD_MSG_WARM | ONLOAD_MSG_DONTWAIT)

/* Subset of flags that are passed through to the kernel when
 * handling non-onloaded datagrams
 */ 
#define ONLOAD_ZC_SEND_FLAGS_PTHRU_MASK (ONLOAD_MSG_MORE | \
                                         ONLOAD_MSG_NOSIGNAL | \
                                         ONLOAD_MSG_DONTWAIT)

extern int onload_zc_send(struct onload_zc_mmsg* msgs, int mlen, int flags);



/******************************************************************************
 * Receive filtering 
 ******************************************************************************/

/*
 * onload_set_recv_filter() will install a callback that can intercept
 * data received through the normal recv/recvmsg/recvmmsg API.
 * This should not be used in conjunction with onload_zc_recv()
 *
 * The callback is invoked once per message and the cb_arg value is
 * passed to the callback along with the message.  The callback's
 * flags argument will be set to ONLOAD_ZC_MSG_SHARED if the msg is
 * shared with other sockets and the caller should take care not to
 * modify the contents of the iovec.
 *
 * The message can be found in msg->iov[], and the iovec is of length
 * msg->msghdr.msg_iovlen.
 *
 * The callback must return ONLOAD_ZC_CONTINUE to allow the message to
 * be delivered to the application. Other return codes such as
 * ONLOAD_ZC_TERMINATE and ONLOAD_ZC_MODIFIED are deprecated and no
 * longer supported.
 *
 * This function can only be used with accelerated sockets (those
 * being handled by Onload).  If a socket has been handed over to the
 * kernel stack (e.g. because it has been bound to an address that is
 * not routed over a SFC interface) it will return -ESOCKTNOSUPPORT
 */

typedef enum onload_zc_callback_rc 
(*onload_zc_recv_filter_callback)(struct onload_zc_msg *msg, void* arg, 
                                  int flags);

extern int onload_set_recv_filter(int fd, 
                                  onload_zc_recv_filter_callback filter,
                                  void* cb_arg, int flags);



/******************************************************************************
 * Send templates 
 ******************************************************************************/

/* onload_msg_template_*
 * 
 * This set of functions allows the user to specify the bulk of a
 * packet in advance (the send template), then update it and send it
 * when the complete packet contents are known.  If the updates are
 * relatively small this should result in a lower latency send.
 *
 * onload_msg_template_alloc takes an array of iovecs to specify the
 * initial bulk of the packet data. On success, the
 * onload_template_handle pointer is updated to contain the (opaque)
 * handle used to refer to this template in subsequent operations.
 *
 * onload_msg_template_update takes an array of
 * onload_template_msg_update_iovec to describe changes to the base
 * packet given in onload_msg_template_alloc.  Each of the update
 * iovec should describe a single change, and contain:
 *
 *  - otmu_base set to the start of the new data.
 *
 *  - otmu_len set to the length of the update.
 *
 *  - otmu_offset set to the offset within the template to update
 *
 * ulen is the length of the updates array (i.e. the number of changes)
 *
 * Currently, the only supported operations with
 * onload_msg_template_update is to either overwrite existing contents
 * or to send by using ONLOAD_TEMPLATE_FLAGS_SEND_NOW flag.
 *
 * To send without overwriting, simply call onload_msg_template_update
 * with updates=NULL, ulen=0, and flags=ONLOAD_TEMPLATE_FLAGS_SEND_NOW.
 *
 * After onload_msg_template_update has been called with
 * flags=ONLOAD_TEMPLATE_FLAGS_SEND_NOW, the ownership of the template
 * passes to Onload.
 *
 * Templated sends will still respect the TCP state machinery and do a
 * normal send if the state machinery does not allow it (e.g. the send
 * queue is not empty).  In such scenarios, it is possible that the
 * converted normal send can block.  ONLOAD_TEMPLATE_FLAGS_DONTWAIT
 * flag provides the same behavior as MSG_DONTWAIT in such scenarios.
 *
 * By default, if PIO allocation fails, then
 * onload_msg_template_alloc() will fail.  Setting
 * ONLOAD_TEMPLATE_FLAGS_PIO_RETRY will cause it to continue without a
 * PIO AND trying to allocate the PIO in later calls to
 * onload_msg_template_update().
 *
 * onload_msg_template_update can be called multiple times and updates
 * are cumulative.
 *
 * onload_msg_template_abort can be used to abort a templated send
 * without sending.
 * 
 * All functions return zero on success, or <0 to indicate an error.
 *
 * If the associated socket with allocated templates is shutdown or
 * closed, then the allocated templates are freed.  Subsequent calls
 * to access them will return an error.
 *
 * Currently, when the NIC is reset, any socket with some allocated
 * templated sends will get marked as not being able to do any further
 * templated sends.  This is a limitation of the current
 * implementation and will be removed in future.
 *
 * This implementation has known functional and performance
 * limitations that will be resolved in future releases.
 *
 * These functions can only be used with accelerated sockets (those
 * being handled by Onload).  If a socket has been handed over to the
 * kernel stack (e.g. because it has been bound to an address that is
 * not routed over a SFC interface) it will return -ESOCKTNOSUPPORT
 *
 * PIO, and therefore templated send, is not available on SmartNIC
 * (SN1000 and later series) or X3 architectures. Normal send
 * operations provide the lowest possible latency on those devices.
 */

/* Opaque pointer to the template metadata */
struct oo_msg_template;
typedef struct oo_msg_template* onload_template_handle;

/* An update_iovec describes a single template update */
struct onload_template_msg_update_iovec {
  void*    otmu_base;         /* Pointer to new data */
  size_t   otmu_len;          /* Length of new data */
  off_t    otmu_offset;       /* Offset within template to update */ 
  unsigned otmu_flags;        /* For future use.  Must be set to 0. */
};

/* Flags for use with onload_msg_template_alloc() and
 * onload_msg_template_update()
 */
enum onload_template_flags {
  ONLOAD_TEMPLATE_FLAGS_SEND_NOW  = 0x1, /* Send the packet now */
  ONLOAD_TEMPLATE_FLAGS_PIO_RETRY = 0x2, /* Retry acquiring PIO */
  ONLOAD_TEMPLATE_FLAGS_DONTWAIT = MSG_DONTWAIT, /* Don't block (0x40) */
};

/* Valid options for flags are: ONLOAD_TEMPLATE_FLAGS_PIO_RETRY */
extern int onload_msg_template_alloc(int fd, const struct iovec* initial_msg,
                                     int mlen, onload_template_handle* handle,
                                     unsigned flags);


/* Valid options for flags are: ONLOAD_TEMPLATE_FLAGS_SEND_NOW,
 * ONLOAD_TEMPLATE_FLAGS_DONTWAIT
 */
extern int
onload_msg_template_update(int fd, onload_template_handle handle,
                           const struct onload_template_msg_update_iovec*,
                           int ulen, unsigned flags);

extern int onload_msg_template_abort(int fd, onload_template_handle handle);

<<<<<<< HEAD

/******************************************************************************
 * High-level receive API (hlrx)
 ******************************************************************************/

/* This API is a high-level wrapper, using onload_zc_recv_full() and
 * onload_zc_buffer_incref() underneath. It is provided to ease the
 * implementation of applications which need to alternate between copy
 * receives and zero-copy receives arbitrarily. It is implemented
 * entirely in terms of the other APIs: if applications need more
 * fine-grained control than is provided here then they can
 * reimplement functionality entirely equivalent to this API without
 * additional knowledge of Onload internals.
 *
 * Use onload_zc_hlrx_alloc() to create an object to manage the state
 * of a single socket, then onload_zc_hlrx_recv_copy() and
 * onload_zc_hlrx_recv_zc() may be freely called.
 */

struct onload_zc_hlrx;

/* Create a new hlrx state on the given socket, returning the instance
 * in the 'hlrx' out parameter. Use onload_zc_hlrx_free() to deallocate.
 *
 * An hlrx state maintains an internal buffer of data received on the socket,
 * so there can be at most one instance per socket.
 *
 * flags must be 0
 *
 * Returns zero on success, or <0 to indicate an error
 */
extern int onload_zc_hlrx_alloc(int fd, int flags,
                                struct onload_zc_hlrx** hlrx);

/* Frees an hlrx state created by onload_zc_hlrx_alloc()
 *
 * Returns zero on success, or <0 to indicate an error. A notable error
 * is -EBUSY if non-local (i.e. addr_space != EF_ADDRSPACE_LOCAL)
 * onload_zc_iovec blocks have been given out by onload_zc_hlrx_recv_zc()
 * but not yet freed with onload_zc_hlrx_buffer_release(); the
 * memory referenced by those iovecs would be freed by closing the
 * fd backing this hlrx instance, so this function fails instead.
 */
extern int onload_zc_hlrx_free(struct onload_zc_hlrx* hlrx);

/* Frees a zc handle which was returned by onload_zc_hlrx_recv_zc in
 * the onload_zc_iovec::buf field.
 *
 * fd must be any socket on the same stack as the socket inside the
 * hlrx instance which returned the buf. Buffers are permitted to
 * outlive the hlrx instance which created them.
 *
 * Returns 0 on success, or <0 to indicate an error
 */
extern int onload_zc_hlrx_buffer_release(int fd, onload_zc_handle buf);

/* Performs a copying receive on an hlrx state. This function operates
 * identically to recvmsg(), however it returns errors by return code
 * rather than by errno.
 *
 * The MSG_PEEK and MSG_TRUNC flags are not supported.
 *
 * Returns the total number of bytes received on success, or <0 to
 * indicate an error. In addition to typical errno values, the error
 * -EREMOTEIO may be returned when the next data in the receive queue
 * is in a remote address space; in this case onload_zc_hlrx_recv_zc()
 * must be used to obtain the pointer.
 */
extern ssize_t onload_zc_hlrx_recv_copy(struct onload_zc_hlrx* hlrx,
                                        struct msghdr* msg, int flags);

/* Performs a zero-copy receive on an hlrx state. This function will
 * return with as many of msg->iov populated with received segments as will
 * fit or are available, i.e. whichever of msg->msghdr.msg_iovlen or
 * max_bytes is reached first. There is no guarantee about where the
 * boundaries between packets will be placed.
 *
 * The caller must release all packets returned by this function
 * using onload_zc_hlrx_buffer_release(). The onload_zc_iovec::buf may
 * refer to a metaobject instead of a real packet, so the non-hlrx
 * functions must not be used with it.
 *
 * On input, msg->msghdr.msg_iovlen is the size of the msg->iov array. On
 * output it is the number of elements populated with buffers; this is the
 * minimum of the input count and the number of iovs required to cover
 * max_bytes.
 *
 * The MSG_PEEK, MSG_TRUNC and MSG_ERRQUEUE flags are not supported.
 *
 * Returns the total number of bytes of data obtained, i.e.
 * sum(msg->iov[*].iov_len), on success, or a negative error number on
 * failure.
 */
extern ssize_t onload_zc_hlrx_recv_zc(struct onload_zc_hlrx* hlrx,
                                      struct onload_zc_msg* msg,
                                      size_t max_bytes, int flags);

/* Returns out-of-band data associated with a buffer returned by a previous
 * onload_zc_hlrx_recv_zc() call.  This function will return with as many of
 * msg->iov populated with out-of-band buffers corresponding to the
 * previously-returned buffer inband.
 *
 * inband must be the very iovec populated by onload_zc_hlrx_recv_zc() rather
 * than a copy thereof.  The application must not drop its reference to inband
 * (i.e. must not call onload_zc_hlrx_buffer_release() on inband->buf) before
 * passing inband to this function.
 *
 * In the current implementation, inband must be the most recently-returned
 * buffer from onload_zc_hlrx_recv_zc().
 *
 * Up to len bytes of out-of-band data are copied into buf.
 *
 * No input flags are supported at present.  On return, *flags will have
 * MSG_TRUNC set if only part of the data was returned, either because the
 * provided buffer was too small or because the data was truncated internally.
 * flags may be NULL if this information is not required by the caller.
 *
 * Returns the total number of bytes of data obtained on success, or a negative
 * error number on failure.
 */
extern ssize_t
onload_zc_hlrx_recv_oob(struct onload_zc_hlrx* hlrx,
                        const struct onload_zc_iovec* inband,
                        void* buf, size_t len, int *flags);


/******************************************************************************
 * TCP processing offload
 ******************************************************************************/

/* A socket option for use with setsockopt/getsockopt with the IPPROTO_TCP
 * level. Takes an int for the optval: 0 to disable offload (default), a
 * nonzero value to enable it using the engine for a particular protocol. The
 * set of nonzero values which are available is dependent on what plugins are
 * loaded in to the NIC; the policy is to use the IANA port number
 * registration for the protocol being used.
 *
 * Offloading must be enabled before the socket is connected or bound. Setting
 * the option on a listening socket will apply it to all accepted sockets: the
 * listen itself is not offloaded. Requires EF_TCP_OFFLOAD set to a value
 * other than 'off' and which allows for the protocol which is requested.
 *
 * Protocol offloads typically involve some amount of data being modified on
 * the NIC and/or being delivered through an alternative route. These
 * applications must use the Onload zero-copy receive extension API,
 * onload_zc_recv(). */
#define ONLOAD_TCP_OFFLOAD  47429

/* ioctl request to mark remote memory as available on this socket. Remote
 * memory is handed to the app from onload_zc_recv() with
 * onload_zc_iovec::addr_space != EF_ADDRSPACE_LOCAL. Once the memory is
 * finished with (typically by completion of a mem2mem transfer), this ioctl
 * must be called to release the memory back to the plugin.
 *
 * The ioctl argp is a pointer to a single uint64_t, being the pointer to the
 * byte immediately after the region to be freed. This must be a value in the
 * range (iov_ptr, iov_ptr+iov_len64] for some iov which has been obtained
 * from onload_zc_recv().
 *
 * Plugin memory is freed in order, i.e. passing a pointer from iov[n] will
 * cause all outstanding memory from iov[k] for all k < n to be freed as well;
 * all iovs are included in this range, regardless of whether they came from
 * one or multiple calls to onload_zc_recv(). If the app may cause memory
 * regions to become available in an arbitrary order then it is the app's
 * responsibility to sort the completions so that this ordering contraint is
 * obeyed. This requirement exists because plugin memory operates as a ring
 * buffer: this ioctl is directly assigning to the 'tail' pointer of the ring
 * buffer - there is no sophisticated heap manager, */
#define ONLOAD_SIOC_CEPH_REMOTE_CONSUME  0x654182d9

/* On onload_zc_iovec::iov_flags, indicates that the iovec describes not in-
 * band stream data, but instead contains out-of-band data generated by the
 * offload engine.  The significance of this out-of-band data is opaque to the
 * Onload zero-copy framework and is determined solely by the semantics of the
 * enabled offload. */
#define ONLOAD_ZC_RECV_FLAG_OFFLOAD_OOB 0x01000000u


=======
>>>>>>> eac72827
#ifdef __cplusplus
}
#endif

#endif /* __ONLOAD_ZC_H__ */<|MERGE_RESOLUTION|>--- conflicted
+++ resolved
@@ -30,7 +30,7 @@
  *  - forwarding: zero-copy receive into a buffer, app can then do a
  *    zero-copy send on the same buffer.
  */
- 
+
 
 /******************************************************************************
  * Data structures
@@ -51,9 +51,9 @@
 
 #if __BYTE_ORDER__ == __ORDER_LITTLE_ENDIAN__
   uint64_t iov_len:48;      /* Length of data */
-  uint64_t iov_flags:16;    /* unused */
+  uint64_t iov_flags:16;    /* 0, only used by hlrx extensions */
 #elif __BYTE_ORDER__ == __ORDER_BIG_ENDIAN__
-  uint64_t iov_flags:16;    /* unused */
+  uint64_t iov_flags:16;    /* 0, only used by hlrx extensions */
   uint64_t iov_len:48;      /* Length of data */
 #else
 #define endianess not recognized
@@ -61,41 +61,6 @@
 
   onload_zc_handle buf;    /* Corresponding (opaque) buffer handle or
                               ONLOAD_ZC_HANDLE_NONZC */
-<<<<<<< HEAD
-
-  /* When using EF_TCP_OFFLOAD, these flags can be set on an onload_zc_iovec
-   * passed to onload_zc_send. They instruct the offload engine to calculate
-   * and inject a CRC into an outgoing packet.
-   *
-   * The ONLOAD_ZC_SEND_FLAG_ACCUM_CRC flag indicates that the iovec's
-   * payload should contribute to the CRC. It can be specified on multiple
-   * iovecs to arrange for a CRC covering multiple regions of payload.
-   *
-   * The ONLOAD_ZC_SEND_FLAG_INSERT_CRC flag indicates that the calculated
-   * CRC should be placed at the end of the iov's payload, replacing the
-   * last 4 bytes.
-   *
-   * Once an INSERT flag has been seen on a connection, a subsequent ACCUM
-   * flag will start a new CRC.
-   *
-   * These flags must not be set if EF_TCP_OFFLOAD is not set, or is set
-   * to a mode that does not support TX CRC offload.
-   */
-  #define ONLOAD_ZC_SEND_FLAG_ACCUM_CRC       0x1
-  #define ONLOAD_ZC_SEND_FLAG_INSERT_CRC      0x2
-
-  /* Flags in the ONLOAD_ZC_RECV_FLAG_OFFLOAD_RESERVED set are reserved for use
-   * by zero-copy offload implementations.  The 'hlrx' high-level receive API
-   * is a convenient mechanism for consuming such flags. */
-  #define ONLOAD_ZC_RECV_FLAG_OFFLOAD_RESERVED   0xff000000u
-
-  unsigned iov_flags;      /* Flags */
-  int rx_memreg_idx;       /* Index into the array returned from
-                              onload_zc_query_rx_memregs() of the region
-                              containing 'buf'. Populated by the recv
-                              functions */
-=======
->>>>>>> eac72827
   union {
     void* app_cookie;      /* Arbitrary data passed back to the application
                               after send completion through the MSG_ERRQUEUE */
@@ -537,187 +502,6 @@
 
 extern int onload_msg_template_abort(int fd, onload_template_handle handle);
 
-<<<<<<< HEAD
-
-/******************************************************************************
- * High-level receive API (hlrx)
- ******************************************************************************/
-
-/* This API is a high-level wrapper, using onload_zc_recv_full() and
- * onload_zc_buffer_incref() underneath. It is provided to ease the
- * implementation of applications which need to alternate between copy
- * receives and zero-copy receives arbitrarily. It is implemented
- * entirely in terms of the other APIs: if applications need more
- * fine-grained control than is provided here then they can
- * reimplement functionality entirely equivalent to this API without
- * additional knowledge of Onload internals.
- *
- * Use onload_zc_hlrx_alloc() to create an object to manage the state
- * of a single socket, then onload_zc_hlrx_recv_copy() and
- * onload_zc_hlrx_recv_zc() may be freely called.
- */
-
-struct onload_zc_hlrx;
-
-/* Create a new hlrx state on the given socket, returning the instance
- * in the 'hlrx' out parameter. Use onload_zc_hlrx_free() to deallocate.
- *
- * An hlrx state maintains an internal buffer of data received on the socket,
- * so there can be at most one instance per socket.
- *
- * flags must be 0
- *
- * Returns zero on success, or <0 to indicate an error
- */
-extern int onload_zc_hlrx_alloc(int fd, int flags,
-                                struct onload_zc_hlrx** hlrx);
-
-/* Frees an hlrx state created by onload_zc_hlrx_alloc()
- *
- * Returns zero on success, or <0 to indicate an error. A notable error
- * is -EBUSY if non-local (i.e. addr_space != EF_ADDRSPACE_LOCAL)
- * onload_zc_iovec blocks have been given out by onload_zc_hlrx_recv_zc()
- * but not yet freed with onload_zc_hlrx_buffer_release(); the
- * memory referenced by those iovecs would be freed by closing the
- * fd backing this hlrx instance, so this function fails instead.
- */
-extern int onload_zc_hlrx_free(struct onload_zc_hlrx* hlrx);
-
-/* Frees a zc handle which was returned by onload_zc_hlrx_recv_zc in
- * the onload_zc_iovec::buf field.
- *
- * fd must be any socket on the same stack as the socket inside the
- * hlrx instance which returned the buf. Buffers are permitted to
- * outlive the hlrx instance which created them.
- *
- * Returns 0 on success, or <0 to indicate an error
- */
-extern int onload_zc_hlrx_buffer_release(int fd, onload_zc_handle buf);
-
-/* Performs a copying receive on an hlrx state. This function operates
- * identically to recvmsg(), however it returns errors by return code
- * rather than by errno.
- *
- * The MSG_PEEK and MSG_TRUNC flags are not supported.
- *
- * Returns the total number of bytes received on success, or <0 to
- * indicate an error. In addition to typical errno values, the error
- * -EREMOTEIO may be returned when the next data in the receive queue
- * is in a remote address space; in this case onload_zc_hlrx_recv_zc()
- * must be used to obtain the pointer.
- */
-extern ssize_t onload_zc_hlrx_recv_copy(struct onload_zc_hlrx* hlrx,
-                                        struct msghdr* msg, int flags);
-
-/* Performs a zero-copy receive on an hlrx state. This function will
- * return with as many of msg->iov populated with received segments as will
- * fit or are available, i.e. whichever of msg->msghdr.msg_iovlen or
- * max_bytes is reached first. There is no guarantee about where the
- * boundaries between packets will be placed.
- *
- * The caller must release all packets returned by this function
- * using onload_zc_hlrx_buffer_release(). The onload_zc_iovec::buf may
- * refer to a metaobject instead of a real packet, so the non-hlrx
- * functions must not be used with it.
- *
- * On input, msg->msghdr.msg_iovlen is the size of the msg->iov array. On
- * output it is the number of elements populated with buffers; this is the
- * minimum of the input count and the number of iovs required to cover
- * max_bytes.
- *
- * The MSG_PEEK, MSG_TRUNC and MSG_ERRQUEUE flags are not supported.
- *
- * Returns the total number of bytes of data obtained, i.e.
- * sum(msg->iov[*].iov_len), on success, or a negative error number on
- * failure.
- */
-extern ssize_t onload_zc_hlrx_recv_zc(struct onload_zc_hlrx* hlrx,
-                                      struct onload_zc_msg* msg,
-                                      size_t max_bytes, int flags);
-
-/* Returns out-of-band data associated with a buffer returned by a previous
- * onload_zc_hlrx_recv_zc() call.  This function will return with as many of
- * msg->iov populated with out-of-band buffers corresponding to the
- * previously-returned buffer inband.
- *
- * inband must be the very iovec populated by onload_zc_hlrx_recv_zc() rather
- * than a copy thereof.  The application must not drop its reference to inband
- * (i.e. must not call onload_zc_hlrx_buffer_release() on inband->buf) before
- * passing inband to this function.
- *
- * In the current implementation, inband must be the most recently-returned
- * buffer from onload_zc_hlrx_recv_zc().
- *
- * Up to len bytes of out-of-band data are copied into buf.
- *
- * No input flags are supported at present.  On return, *flags will have
- * MSG_TRUNC set if only part of the data was returned, either because the
- * provided buffer was too small or because the data was truncated internally.
- * flags may be NULL if this information is not required by the caller.
- *
- * Returns the total number of bytes of data obtained on success, or a negative
- * error number on failure.
- */
-extern ssize_t
-onload_zc_hlrx_recv_oob(struct onload_zc_hlrx* hlrx,
-                        const struct onload_zc_iovec* inband,
-                        void* buf, size_t len, int *flags);
-
-
-/******************************************************************************
- * TCP processing offload
- ******************************************************************************/
-
-/* A socket option for use with setsockopt/getsockopt with the IPPROTO_TCP
- * level. Takes an int for the optval: 0 to disable offload (default), a
- * nonzero value to enable it using the engine for a particular protocol. The
- * set of nonzero values which are available is dependent on what plugins are
- * loaded in to the NIC; the policy is to use the IANA port number
- * registration for the protocol being used.
- *
- * Offloading must be enabled before the socket is connected or bound. Setting
- * the option on a listening socket will apply it to all accepted sockets: the
- * listen itself is not offloaded. Requires EF_TCP_OFFLOAD set to a value
- * other than 'off' and which allows for the protocol which is requested.
- *
- * Protocol offloads typically involve some amount of data being modified on
- * the NIC and/or being delivered through an alternative route. These
- * applications must use the Onload zero-copy receive extension API,
- * onload_zc_recv(). */
-#define ONLOAD_TCP_OFFLOAD  47429
-
-/* ioctl request to mark remote memory as available on this socket. Remote
- * memory is handed to the app from onload_zc_recv() with
- * onload_zc_iovec::addr_space != EF_ADDRSPACE_LOCAL. Once the memory is
- * finished with (typically by completion of a mem2mem transfer), this ioctl
- * must be called to release the memory back to the plugin.
- *
- * The ioctl argp is a pointer to a single uint64_t, being the pointer to the
- * byte immediately after the region to be freed. This must be a value in the
- * range (iov_ptr, iov_ptr+iov_len64] for some iov which has been obtained
- * from onload_zc_recv().
- *
- * Plugin memory is freed in order, i.e. passing a pointer from iov[n] will
- * cause all outstanding memory from iov[k] for all k < n to be freed as well;
- * all iovs are included in this range, regardless of whether they came from
- * one or multiple calls to onload_zc_recv(). If the app may cause memory
- * regions to become available in an arbitrary order then it is the app's
- * responsibility to sort the completions so that this ordering contraint is
- * obeyed. This requirement exists because plugin memory operates as a ring
- * buffer: this ioctl is directly assigning to the 'tail' pointer of the ring
- * buffer - there is no sophisticated heap manager, */
-#define ONLOAD_SIOC_CEPH_REMOTE_CONSUME  0x654182d9
-
-/* On onload_zc_iovec::iov_flags, indicates that the iovec describes not in-
- * band stream data, but instead contains out-of-band data generated by the
- * offload engine.  The significance of this out-of-band data is opaque to the
- * Onload zero-copy framework and is determined solely by the semantics of the
- * enabled offload. */
-#define ONLOAD_ZC_RECV_FLAG_OFFLOAD_OOB 0x01000000u
-
-
-=======
->>>>>>> eac72827
 #ifdef __cplusplus
 }
 #endif
